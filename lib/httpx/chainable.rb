# frozen_string_literal: true

module HTTPX
  module Chainable
    def head(uri, **options)
      request(:head, uri, **options)
    end

    def get(uri, **options)
      request(:get, uri, **options)
    end

    def post(uri, **options)
      request(:post, uri, **options)
    end

    def put(uri, **options)
      request(:put, uri, **options)
    end

    def delete(uri, **options)
      request(:delete, uri, **options)
    end

    def trace(uri, **options)
      request(:trace, uri, **options)
    end

    def options(uri, **options)
      request(:options, uri, **options)
    end

    def connect(uri, **options)
      request(:connect, uri, **options)
    end

    def patch(uri, **options)
      request(:patch, uri, **options)
    end

    def request(verb, uri, **options)
      branch(**options).request(verb, uri)
    end

    def timeout(klass, **options)
      branch(timeout: Timeout.by(klass, **options))
    end

    def headers(headers)
      branch(default_options.with_headers(headers))
    end

    def encoding(encoding)
      branch(default_options.with_encoding(encoding))
    end

    def accept(type)
      headers("accept" => String(type)) 
    end

    def plugin(*plugins)
<<<<<<< HEAD
      Class.new(Client).plugins(plugins).new
=======
      Class.new(Client).plugins(plugins).new(default_options)
>>>>>>> eae33008
    end
    alias :plugins :plugin

    private

    def default_options
      @default_options || Options.new
    end

    # :nodoc:
    def branch(options)
      return self.class.new(options) if self.is_a?(Client)
      Client.new(options)
    end
  end
end
<|MERGE_RESOLUTION|>--- conflicted
+++ resolved
@@ -59,11 +59,7 @@
     end
 
     def plugin(*plugins)
-<<<<<<< HEAD
-      Class.new(Client).plugins(plugins).new
-=======
       Class.new(Client).plugins(plugins).new(default_options)
->>>>>>> eae33008
     end
     alias :plugins :plugin
 
