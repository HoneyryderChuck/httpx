--- conflicted
+++ resolved
@@ -228,11 +228,6 @@
       super
     end
   end
-<<<<<<< HEAD
-
-=======
-  
->>>>>>> fe79e73f
   module IO
     extend Registry
     register "tcp", TCP
